#! /usr/bin/env node
import { Command, Option } from 'commander';
import path from 'node:path';
<<<<<<< HEAD
import os from 'node:os';
=======
import os from 'os';
import { version } from '../package.json';
import { LoginCommand } from './commands/login';
import { LogoutCommand } from './commands/logout.command';
import { ServerInfoCommand } from './commands/server-info.command';
import { UploadCommand } from './commands/upload.command';
>>>>>>> 40e14fc2

const homeDirectory = os.homedir();
const configDirectory = path.join(homeDirectory, '.config/immich/');

const program = new Command()
  .name('immich')
  .version(version)
  .description('Command line interface for Immich')
  .addOption(new Option('-d, --config', 'Configuration directory').env('IMMICH_CONFIG_DIR').default(configDirectory));

program
  .command('upload')
  .description('Upload assets')
  .usage('[options] [paths...]')
  .addOption(new Option('-r, --recursive', 'Recursive').env('IMMICH_RECURSIVE').default(false))
  .addOption(new Option('-i, --ignore [paths...]', 'Paths to ignore').env('IMMICH_IGNORE_PATHS'))
  .addOption(new Option('-h, --skip-hash', "Don't hash files before upload").env('IMMICH_SKIP_HASH').default(false))
  .addOption(new Option('-i, --include-hidden', 'Include hidden folders').env('IMMICH_INCLUDE_HIDDEN').default(false))
  .addOption(
    new Option('-a, --album', 'Automatically create albums based on folder name')
      .env('IMMICH_AUTO_CREATE_ALBUM')
      .default(false),
  )
  .addOption(
    new Option('-A, --album-name <name>', 'Add all assets to specified album')
      .env('IMMICH_ALBUM_NAME')
      .conflicts('album'),
  )
  .addOption(
    new Option('-n, --dry-run', "Don't perform any actions, just show what will be done")
      .env('IMMICH_DRY_RUN')
      .default(false),
  )
  .addOption(new Option('--delete', 'Delete local assets after upload').env('IMMICH_DELETE_ASSETS'))
  .argument('[paths...]', 'One or more paths to assets to be uploaded')
  .action(async (paths, options) => {
    options.exclusionPatterns = options.ignore;
    await new UploadCommand(program.opts()).run(paths, options);
  });

program
  .command('server-info')
  .description('Display server information')
  .action(async () => {
    await new ServerInfoCommand(program.opts()).run();
  });

program
  .command('login-key')
  .description('Login using an API key')
  .argument('[instanceUrl]')
  .argument('[apiKey]')
  .action(async (paths, options) => {
    await new LoginCommand(program.opts()).run(paths, options);
  });

program
  .command('logout')
  .description('Remove stored credentials')
  .action(async () => {
    await new LogoutCommand(program.opts()).run();
  });

program.parse(process.argv);<|MERGE_RESOLUTION|>--- conflicted
+++ resolved
@@ -1,16 +1,12 @@
 #! /usr/bin/env node
 import { Command, Option } from 'commander';
 import path from 'node:path';
-<<<<<<< HEAD
-import os from 'node:os';
-=======
 import os from 'os';
 import { version } from '../package.json';
 import { LoginCommand } from './commands/login';
 import { LogoutCommand } from './commands/logout.command';
 import { ServerInfoCommand } from './commands/server-info.command';
 import { UploadCommand } from './commands/upload.command';
->>>>>>> 40e14fc2
 
 const homeDirectory = os.homedir();
 const configDirectory = path.join(homeDirectory, '.config/immich/');
