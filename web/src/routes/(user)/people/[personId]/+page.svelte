--- conflicted
+++ resolved
@@ -392,9 +392,7 @@
   };
 </script>
 
-<<<<<<< HEAD
 <svelte:document on:keydown={handleKeyboardPress} />
-=======
 {#if viewMode === ViewMode.UNASSIGN_ASSETS}
   <UnMergeFaceSelector
     assetIds={Array.from($selectedAssets).map((a) => a.id)}
@@ -403,7 +401,6 @@
     on:confirm={handleUnmerge}
   />
 {/if}
->>>>>>> 1e99ba81
 
 {#if viewMode === ViewMode.SUGGEST_MERGE}
   <MergeSuggestionModal
